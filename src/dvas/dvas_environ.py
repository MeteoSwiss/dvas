"""
This module contains the package's environment variables.

Created February 2020, L. Modolo - mol@meteoswiss.ch

"""

# Import Python packages and module
import os
from pathlib import Path
from contextlib import contextmanager

# Import current package's modules
from .dvas_helper import SingleInstanceMetaClass
from .dvas_helper import TypedProperty
from .dvas_helper import check_str, check_list_str, check_path
from . import __name__ as pkg_name

# Define package path
package_path = Path(__file__).parent


class VariableManager():
    """"""

<<<<<<< HEAD
    CST = []
=======
    Args:
        value (pathlib.Path, str): Argument to be tested
        exist_ok (bool, optional): If True check existence. Default to False.
>>>>>>> 753576f3

    def __init__(self):
        """Constructor"""
        # Load os environment values
        self.load_os_environ()

<<<<<<< HEAD
    def load_os_environ(self):
        """Load from OS environment variables"""
        for arg in self.CST:
            if 'os_nm' in arg.keys():
                setattr(
                    self,
                    arg['name'],
                    os.getenv(arg['os_nm'], arg['default'])
                )
            else:
                setattr(self, arg['name'], arg['default'])
=======
    Raises:
        TypeError: In case if path does not exist falls exist_ok is True
>>>>>>> 753576f3

    @contextmanager
    def set_many_attr(self, items):
        """Context manager to set temporarily many global variables.

<<<<<<< HEAD
        Args:
            items (dict): Temporarily global variables.
                keys: instance attribute name. values: temporarily set values.

        Examples:
            >>>from dvas.dvas_environ import path_var
            >>>with path_var.set_many_attr({})

        """

        # Set new values and save old values
        old_items = {}
        for key, val in items.items():
            old_items.update({key: getattr(self, key)})
            setattr(self, key, val)
        yield
=======
    # Test existence
    if exist_ok is True:
        try:
            assert (out := Path(value)).exists() is True, (
                f"Path '{value}' does not exist"
            )
        except AssertionError as ass:
            raise TypeError(ass)
    else:
        try:
            out = Path(value)
        except (TypeError, OSError):
            raise TypeError(f"Bad path name for '{value}'")
>>>>>>> 753576f3

        # Restore old values
        for key, val in old_items.items():
            setattr(self, key, val)


class GlobalPathVariablesManager(VariableManager, metaclass=SingleInstanceMetaClass):
    """Class to manage package's global directory path variables"""

    # Set class constant attributes
    CST = [
        {'name': 'orig_data_path',
         'default': package_path / 'examples' / 'data',
         'os_nm': 'DVAS_ORIG_DATA_PATH'},
        {'name': 'config_dir_path',
         'default': package_path / 'examples' / 'config',
         'os_nm': 'DVAS_CONFIG_DIR_PATH'},
        {'name': 'local_db_path',
         'default': Path('.') / 'dvas_db',
         'os_nm': 'DVAS_LOCAL_DB_PATH'},
        {'name': 'output_path',
         'default': Path('.') / 'output',
         'os_nm': 'DVAS_OUTPUT_PATH'}
    ]

    #: pathlib.Path: Original data path
    orig_data_path = TypedProperty(
        (Path, str), check_path, kwargs={'exist_ok': True}
    )
    #: pathlib.Path: Config dir path
    config_dir_path = TypedProperty(
        (Path, str), check_path, kwargs={'exist_ok': True}
    )
    #: pathlib.Path: Local db dir path
    local_db_path = TypedProperty(
        (Path, str), check_path, kwargs={'exist_ok': False}
    )
    #: pathlib.Path: DVAS output dir path
    output_path = TypedProperty(
        (Path, str), check_path, kwargs={'exist_ok': False}
    )

<<<<<<< HEAD
=======
    def __init__(self):
        """Constructor"""
        # Load os environment values
        self.load_os_environ()

    def load_os_environ(self):
        """Load from OS environment variables"""
        for arg in self.CST:
            setattr(
                self,
                arg['name'],
                os.getenv(arg['os_nm'], arg['default'])
            )

    @contextmanager
    def set_many_attr(self, items):
        """Context manager to set temporarily many global variables.

        Args:
            items (dict): Temporarily global variables.
                keys: instance attribute name. values: temporarily set values.

        Examples:
            ::

                from dvas.dvas_environ import path_var
                with path_var.set_many_attr({})

        """

        # Set new values and save old values
        old_items = {}
        for key, val in items.items():
            old_items.update({key: getattr(self, key)})
            setattr(self, key, val)
        yield

        # Restore old values
        for key, val in old_items.items():
            setattr(self, key, val)

>>>>>>> 753576f3

#: GlobalPathVariablesManager: Global variable containing directory path values
path_var = GlobalPathVariablesManager()


class GlobalPackageVariableManager(VariableManager, metaclass=SingleInstanceMetaClass):
    """Class used to manage package global variables"""

    # Set class constant attributes
    CST = [
        {'name': 'log_output',
         'default': 'CONSOLE',
         'os_nm': 'DVAS_LOG_OUTPUT'},
        {'name': 'log_file_name',
         'default': pkg_name + '.log',
         'os_nm': 'DVAS_LOG_FILE_NAME'},
        {'name': 'log_level',
         'default': 'INFO',
         'os_nm': 'DVAS_LOG_LEVEL'},
        {'name': 'config_gen_max',
         'default': 10000},
        {'name': 'config_gen_grp_sep',
         'default': '$'},
        {'name': 'config_file_ext',
         'default': ['yml', 'yaml']}
    ]

    #: str: Log output type, Default to 'CONSOLE'
    log_output = TypedProperty(
        str, check_str, args=(['FILE', 'CONSOLE'],)
    )
    #: str: Log output file name. Default to 'dvas.log'
    log_file_name = TypedProperty(str)  #TODO add check re \w
    #: str: Log level. Default to 'INFO'
    log_level = TypedProperty(
        str, check_str,
        args=(['DEBUG', 'INFO', 'WARNING', 'ERROR'],)
    )
    #: int: Config regexp generator limit. Default to 10000.
    config_gen_max = TypedProperty(int)
    #: str: Config regex generator group function separator. Default to '$'.
    config_gen_grp_sep = TypedProperty(
        str, check_str, args=(['$', '%', '#'],)
    )
    #: list of str: Config file allowed extensions. Default to ['yml', 'yaml']
    config_file_ext = TypedProperty(
        list, check_list_str, kwargs={'choices': ['yml', 'yaml', 'txt']}
    )

<<<<<<< HEAD
=======
    def __init__(self):
        """Constructor"""
        self.load_os_environ()

    def load_os_environ(self):
        """Load from OS environment variables"""
        for arg in self.CST:
            if 'os_nm' in arg.keys():
                setattr(
                    self,
                    arg['name'],
                    os.getenv(arg['os_nm'], arg['default'])
                )
            else:
                setattr(self, arg['name'], arg['default'])


>>>>>>> 753576f3
glob_var = GlobalPackageVariableManager()<|MERGE_RESOLUTION|>--- conflicted
+++ resolved
@@ -23,20 +23,13 @@
 class VariableManager():
     """"""
 
-<<<<<<< HEAD
     CST = []
-=======
-    Args:
-        value (pathlib.Path, str): Argument to be tested
-        exist_ok (bool, optional): If True check existence. Default to False.
->>>>>>> 753576f3
 
     def __init__(self):
         """Constructor"""
         # Load os environment values
         self.load_os_environ()
 
-<<<<<<< HEAD
     def load_os_environ(self):
         """Load from OS environment variables"""
         for arg in self.CST:
@@ -48,48 +41,26 @@
                 )
             else:
                 setattr(self, arg['name'], arg['default'])
-=======
-    Raises:
-        TypeError: In case if path does not exist falls exist_ok is True
->>>>>>> 753576f3
 
     @contextmanager
     def set_many_attr(self, items):
         """Context manager to set temporarily many global variables.
 
-<<<<<<< HEAD
         Args:
             items (dict): Temporarily global variables.
                 keys: instance attribute name. values: temporarily set values.
-
+        except AssertionError as ass:
         Examples:
             >>>from dvas.dvas_environ import path_var
             >>>with path_var.set_many_attr({})
 
         """
-
         # Set new values and save old values
         old_items = {}
         for key, val in items.items():
             old_items.update({key: getattr(self, key)})
             setattr(self, key, val)
         yield
-=======
-    # Test existence
-    if exist_ok is True:
-        try:
-            assert (out := Path(value)).exists() is True, (
-                f"Path '{value}' does not exist"
-            )
-        except AssertionError as ass:
-            raise TypeError(ass)
-    else:
-        try:
-            out = Path(value)
-        except (TypeError, OSError):
-            raise TypeError(f"Bad path name for '{value}'")
->>>>>>> 753576f3
-
         # Restore old values
         for key, val in old_items.items():
             setattr(self, key, val)
@@ -131,50 +102,8 @@
         (Path, str), check_path, kwargs={'exist_ok': False}
     )
 
-<<<<<<< HEAD
-=======
-    def __init__(self):
-        """Constructor"""
-        # Load os environment values
-        self.load_os_environ()
-
-    def load_os_environ(self):
-        """Load from OS environment variables"""
-        for arg in self.CST:
-            setattr(
-                self,
-                arg['name'],
-                os.getenv(arg['os_nm'], arg['default'])
-            )
-
-    @contextmanager
-    def set_many_attr(self, items):
-        """Context manager to set temporarily many global variables.
-
-        Args:
-            items (dict): Temporarily global variables.
-                keys: instance attribute name. values: temporarily set values.
-
-        Examples:
-            ::
-
                 from dvas.dvas_environ import path_var
                 with path_var.set_many_attr({})
-
-        """
-
-        # Set new values and save old values
-        old_items = {}
-        for key, val in items.items():
-            old_items.update({key: getattr(self, key)})
-            setattr(self, key, val)
-        yield
-
-        # Restore old values
-        for key, val in old_items.items():
-            setattr(self, key, val)
-
->>>>>>> 753576f3
 
 #: GlobalPathVariablesManager: Global variable containing directory path values
 path_var = GlobalPathVariablesManager()
@@ -224,24 +153,4 @@
         list, check_list_str, kwargs={'choices': ['yml', 'yaml', 'txt']}
     )
 
-<<<<<<< HEAD
-=======
-    def __init__(self):
-        """Constructor"""
-        self.load_os_environ()
-
-    def load_os_environ(self):
-        """Load from OS environment variables"""
-        for arg in self.CST:
-            if 'os_nm' in arg.keys():
-                setattr(
-                    self,
-                    arg['name'],
-                    os.getenv(arg['os_nm'], arg['default'])
-                )
-            else:
-                setattr(self, arg['name'], arg['default'])
-
-
->>>>>>> 753576f3
 glob_var = GlobalPackageVariableManager()