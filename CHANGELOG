--- conflicted
+++ resolved
@@ -8,11 +8,8 @@
  - [modolol, 2020-05-25] Add logging possibilities
 
 ### Added:
-<<<<<<< HEAD
  - [fpavogt & modolol, 2020-12-07] Cleanup towards v0.1
-=======
  - [fpavogt & modolol, 2020-12-03] Winter cleanup towards v0.1 
->>>>>>> 90006354
  - [fpavogt, 2020-11-05] Refactor ProfileManager class into Profile, grouping 'alt', 'val' , and 'flag' in a pandas DataFrame
  - [modolol, 2020-11-02] Tropopause calculation function
  - [fpavogt, 2020-07-23] Add gruan submodule, with GDP correlation rules
