# Custom bash script to generate the dvas docs
# Created June 2020; F.P.A. Vogt; frederic.vogt@meteoswiss.ch
#

<<<<<<< HEAD
# Step 0: just clean the existing apidoc rst files
rm -r -f ./build
rm -r -f ./source/modules
=======
# Step 0: just clean the existing apidoc rst files and any previous build folder
rm -rf ./source/modules
rm -rf ./build
>>>>>>> 605a540b

# Step 1: run autodoc to generate all the docstring rst files.
# Force the rewrite of all of them to capture *all* the recent changes.
sphinx-apidoc -f -M -o ./source/modules/ ../src/

# Delete the superfluous module.rst file that the previous command creates.
rm -f ./source/modules/modules.rst

# Generate the documentation, storing it in the build directory
sphinx-build -a -b html ./source ./build<|MERGE_RESOLUTION|>--- conflicted
+++ resolved
@@ -2,15 +2,9 @@
 # Created June 2020; F.P.A. Vogt; frederic.vogt@meteoswiss.ch
 #
 
-<<<<<<< HEAD
-# Step 0: just clean the existing apidoc rst files
-rm -r -f ./build
-rm -r -f ./source/modules
-=======
 # Step 0: just clean the existing apidoc rst files and any previous build folder
 rm -rf ./source/modules
 rm -rf ./build
->>>>>>> 605a540b
 
 # Step 1: run autodoc to generate all the docstring rst files.
 # Force the rewrite of all of them to capture *all* the recent changes.
