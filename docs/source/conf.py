--- conflicted
+++ resolved
@@ -101,15 +101,10 @@
 # Add any paths that contain custom static files (such as style sheets) here,
 # relative to this directory. They are copied after the builtin static files,
 # so a file named "default.css" will overwrite the builtin "default.css".
-<<<<<<< HEAD
-html_static_path = ['_static']
+#html_static_path = ['_static']
 
 
 # -- Specify UML generator ---------------------------------------------------
-
 plantweb_defaults = {
     'server': 'http://www.plantuml.com/plantuml'
-}
-=======
-# html_static_path = ['_static']
->>>>>>> 605a540b
+}